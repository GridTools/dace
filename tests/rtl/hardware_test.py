--- conflicted
+++ resolved
@@ -118,7 +118,6 @@
         ''',
                                     language=dace.Language.SystemVerilog)
 
-<<<<<<< HEAD
     rtl_tasklet.add_ip_core('floating_point_add', 'floating_point',
                             'xilinx.com', '7.1', {
                                 'CONFIG.Add_Sub_Value': 'Add',
@@ -140,12 +139,6 @@
                                 'CONFIG.TDATA_NUM_BYTES': '4',
                                 'CONFIG.NUM_SI': '16'
                             })
-=======
-    rtl_tasklet.add_ip_core('floating_point_add', 'floating_point', 'xilinx.com', '7.1', {
-        'CONFIG.Add_Sub_Value': 'Add',
-        'CONFIG.Has_ARESETn': 'true'
-    })
->>>>>>> 5cfd4f82
 
     # add read and write tasklets
     read_a = state.add_tasklet('read_a', {'inp'}, {'out'}, 'out = inp')
