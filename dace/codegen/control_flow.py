--- conflicted
+++ resolved
@@ -60,16 +60,11 @@
 from typing import TYPE_CHECKING, Callable, Dict, List, Optional, Sequence, Set, Tuple, Union
 import networkx as nx
 import sympy as sp
-<<<<<<< HEAD
 import dace
 from dace import dtypes, symbolic
-from dace.sdfg.state import SDFGState
-=======
-from dace import dtypes
 from dace.sdfg.analysis import cfg as cfg_analysis
 from dace.sdfg.state import (BreakBlock, ConditionalBlock, ContinueBlock, ControlFlowBlock, ControlFlowRegion, LoopRegion,
                              ReturnBlock, SDFGState)
->>>>>>> 4f8eb922
 from dace.sdfg.sdfg import SDFG, InterstateEdge
 from dace.sdfg.graph import Edge
 from dace.properties import CodeBlock
@@ -299,11 +294,7 @@
                                 successor = self.elements[i + 1].first_block
                             elif i == len(self.elements) - 1:
                                 # If last edge leads to first state in next block
-<<<<<<< HEAD
-                                next_block = _find_next_block(self)
-=======
                                 next_block = find_next_block(self)
->>>>>>> 4f8eb922
                                 if next_block is not None:
                                     successor = next_block.first_block
 
