--- conflicted
+++ resolved
@@ -857,13 +857,8 @@
 
                     if ignore_dependencies:
                         self.generate_no_dependence_post(callsite_stream, sdfg, state_id,
-<<<<<<< HEAD
-                                                         dst_node)
-
-=======
                                                          dst_node, node.data)
-                        
->>>>>>> 8a4d73fd
+
                     if register_to_register:
                         # Language-specific
                         self.generate_unroll_loop_post(callsite_stream, None,
