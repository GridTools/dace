--- conflicted
+++ resolved
@@ -175,14 +175,9 @@
         if (config.Config.get_bool('instrumentation', 'report_each_invocation')
                 and len(self._dispatcher.instrumentation) > 1):
             callsite_stream.write(
-<<<<<<< HEAD
-                '__state->report.save("%s/perf");' %
-                sdfg.build_folder.replace('\\', '/'), sdfg)
-=======
-                '''dace::perf::report.save("{path}/perf", "{hash}");'''
+                '''__state->report.save("{path}/perf", "{hash}");'''
                 .format(path=sdfg.build_folder.replace('\\', '/'),
                         hash=sdfg_hash), sdfg)
->>>>>>> 17c9737e
 
         # Write closing brace of program
         callsite_stream.write('}', sdfg)
