--- conflicted
+++ resolved
@@ -450,15 +450,9 @@
                     allow_implicit_memlet_to_map:
                         type: bool
                         title: Allow the implicit conversion of Memlets to Maps during code generation.
-<<<<<<< HEAD
-                        default: false
-                        description: >
-                            If ``true`` the code generator will implicitly convert Memlets that can not be
-=======
-                        default: true
+                        default: false
                         description: >
                             If ``true`` the code generator will implicitly convert Memlets that cannot be
->>>>>>> afd0efe4
                             represented by a native library call, such as ``cudaMemcpy()`` into Maps that
                             explicitly copy the data around. If this value is ``false`` the code generator
                             will raise an exception if such a Memlet is encountered. This allows the user
