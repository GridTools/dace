--- conflicted
+++ resolved
@@ -1445,11 +1445,7 @@
 
 
 def _freesyms(expr) -> Set:
-<<<<<<< HEAD
-    """ 
-=======
-    """
->>>>>>> 3a385240
+    """
     Helper function that either returns free symbols for sympy expressions
     or an empty set if constant.
     """
