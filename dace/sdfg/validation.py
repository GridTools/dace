# Copyright 2019-2024 ETH Zurich and the DaCe authors. All rights reserved.
""" Exception classes and methods for validation of SDFGs. """

import copy
import os
import warnings
from collections import defaultdict
from typing import TYPE_CHECKING, Dict, List, Set

import networkx as nx

from dace import dtypes, subsets, symbolic
from dace.dtypes import DebugInfo

if TYPE_CHECKING:
    import dace
    from dace.memlet import Memlet
    from dace.sdfg import SDFG
    from dace.sdfg import graph as gr
    from dace.sdfg.state import ControlFlowRegion

###########################################
# Validation


def validate(graph: 'dace.sdfg.graph.SubgraphView'):
    from dace.sdfg import SDFG, SDFGState
    from dace.sdfg.graph import SubgraphView
    gtype = graph.parent if isinstance(graph, SubgraphView) else graph
    if isinstance(gtype, SDFG):
        validate_sdfg(graph)
    elif isinstance(gtype, SDFGState):
        validate_state(graph)


def validate_control_flow_region(sdfg: 'SDFG',
                                 region: 'ControlFlowRegion',
                                 initialized_transients: Set[str],
                                 symbols: dict,
                                 references: Set[int] = None,
                                 **context: bool):
    from dace.sdfg.scope import is_in_scope
    from dace.sdfg.state import ConditionalBlock, ControlFlowRegion, SDFGState

    if len(region.source_nodes()) > 1 and region.start_block is None:
        raise InvalidSDFGError("Starting block undefined", sdfg, None)

    in_default_scope = None

    # Check every state separately
    start_block = region.start_block
    visited = set()
    visited_edges = set()
    # Run through blocks via DFS, ensuring that only the defined symbols are available for validation
    for edge in region.dfs_edges(start_block):
        # Source -> inter-state definition -> Destination
        ##########################################
        visited_edges.add(edge)

        # Reference check
        if id(edge) in references:
            raise InvalidSDFGInterstateEdgeError(
                f'Duplicate inter-state edge object detected: "{edge}". Please '
                'copy objects rather than using multiple references to the same one', sdfg, region.edge_id(edge))
        references.add(id(edge))
        if id(edge.data) in references:
            raise InvalidSDFGInterstateEdgeError(
                f'Duplicate inter-state edge object detected: "{edge}". Please '
                'copy objects rather than using multiple references to the same one', sdfg, region.edge_id(edge))
        references.add(id(edge.data))

        # Source
        if edge.src not in visited:
            visited.add(edge.src)
            if isinstance(edge.src, SDFGState):
                validate_state(edge.src, region.node_id(edge.src), sdfg, symbols, initialized_transients, references,
                               **context)
            elif isinstance(edge.src, ControlFlowRegion):
                validate_control_flow_region(sdfg, edge.src, initialized_transients, symbols, references, **context)

        ##########################################
        # Edge
        # Check inter-state edge for undefined symbols
        undef_syms = set(edge.data.free_symbols) - set(symbols.keys())
        if len(undef_syms) > 0:
            eid = region.edge_id(edge)
            raise InvalidSDFGInterstateEdgeError(
                f'Undefined symbols in edge: {undef_syms}. Add those with '
                '`sdfg.add_symbol()` or define outside with `dace.symbol()`', sdfg, eid)

        # Validate inter-state edge names
        issyms = edge.data.new_symbols(sdfg, symbols)
        if any(not dtypes.validate_name(s) for s in issyms):
            invalid = next(s for s in issyms if not dtypes.validate_name(s))
            eid = region.edge_id(edge)
            raise InvalidSDFGInterstateEdgeError("Invalid interstate symbol name %s" % invalid, sdfg, eid)

        # Ensure accessed data containers in assignments and conditions are accessible in this context
        ise_memlets = edge.data.get_read_memlets(sdfg.arrays)
        for memlet in ise_memlets:
            container = memlet.data
            if not _accessible(sdfg, container, context):
                # Check context w.r.t. maps
                if in_default_scope is None:  # Lazy-evaluate in_default_scope
                    in_default_scope = False
                    if sdfg.parent_nsdfg_node is not None:
                        if is_in_scope(sdfg.parent_sdfg, sdfg.parent, sdfg.parent_nsdfg_node,
                                       [dtypes.ScheduleType.Default]):
                            in_default_scope = True
                if in_default_scope is False:
                    eid = region.edge_id(edge)
                    raise InvalidSDFGInterstateEdgeError(
                        f'Trying to read an inaccessible data container "{container}" '
                        f'(Storage: {sdfg.arrays[container].storage}) in host code interstate edge', sdfg, eid)

        # Check for race conditions on edge assignments
        for aname, aval in edge.data.assignments.items():
            syms = symbolic.free_symbols_and_functions(aval)
            also_assigned = (syms & edge.data.assignments.keys()) - {aname}
            if also_assigned:
                eid = region.edge_id(edge)
                raise InvalidSDFGInterstateEdgeError(
                    f'Race condition: inter-state assignment {aname} = {aval} uses '
                    f'variables {also_assigned}, which are also modified in the same '
                    'edge.', sdfg, eid)

        # Add edge symbols into defined symbols
        symbols.update(issyms)

        ##########################################
        # Destination
        if edge.dst not in visited:
            visited.add(edge.dst)
            if isinstance(edge.dst, SDFGState):
                validate_state(edge.dst, region.node_id(edge.dst), sdfg, symbols, initialized_transients, references,
                               **context)
            elif isinstance(edge.dst, ConditionalBlock):
                for _, r in edge.dst.branches:
                    if r is not None:
                        validate_control_flow_region(sdfg, r, initialized_transients, symbols, references, **context)
            elif isinstance(edge.dst, ControlFlowRegion):
                validate_control_flow_region(sdfg, edge.dst, initialized_transients, symbols, references, **context)
    # End of block DFS

    # If there is only one block, the DFS will miss it
    if start_block not in visited:
        if isinstance(start_block, SDFGState):
            validate_state(start_block, region.node_id(start_block), sdfg, symbols, initialized_transients, references,
                           **context)
        elif isinstance(start_block, ControlFlowRegion):
            validate_control_flow_region(sdfg, start_block, initialized_transients, symbols, references, **context)

    # Validate all inter-state edges (including self-loops not found by DFS)
    for eid, edge in enumerate(region.edges()):
        if edge in visited_edges:
            continue

        # Reference check
        if id(edge) in references:
            raise InvalidSDFGInterstateEdgeError(
                f'Duplicate inter-state edge object detected: "{edge}". Please '
                'copy objects rather than using multiple references to the same one', sdfg, eid)
        references.add(id(edge))
        if id(edge.data) in references:
            raise InvalidSDFGInterstateEdgeError(
                f'Duplicate inter-state edge object detected: "{edge}". Please '
                'copy objects rather than using multiple references to the same one', sdfg, eid)
        references.add(id(edge.data))

        issyms = edge.data.assignments.keys()
        if any(not dtypes.validate_name(s) for s in issyms):
            invalid = next(s for s in issyms if not dtypes.validate_name(s))
            raise InvalidSDFGInterstateEdgeError("Invalid interstate symbol name %s" % invalid, sdfg, eid)

        # Ensure accessed data containers in assignments and conditions are accessible in this context
        ise_memlets = edge.data.get_read_memlets(sdfg.arrays)
        for memlet in ise_memlets:
            container = memlet.data
            if not _accessible(sdfg, container, context):
                # Check context w.r.t. maps
                if in_default_scope is None:  # Lazy-evaluate in_default_scope
                    in_default_scope = False
                    if sdfg.parent_nsdfg_node is not None:
                        if is_in_scope(sdfg.parent_sdfg, sdfg.parent, sdfg.parent_nsdfg_node,
                                       [dtypes.ScheduleType.Default]):
                            in_default_scope = True
                if in_default_scope is False:
                    raise InvalidSDFGInterstateEdgeError(
                        f'Trying to read an inaccessible data container "{container}" '
                        f'(Storage: {sdfg.arrays[container].storage}) in host code interstate edge', sdfg, eid)


def validate_sdfg(sdfg: 'dace.sdfg.SDFG', references: Set[int] = None, **context: bool):
    """ Verifies the correctness of an SDFG by applying multiple tests.
    
        :param sdfg: The SDFG to verify.
        :param references: An optional set keeping seen IDs for object
                           miscopy validation.
        :param context: An optional dictionary of boolean attributes
                        used to understand the context of this validation
                        (e.g., is this in a GPU kernel).

        Raises an InvalidSDFGError with the erroneous node/edge
        on failure.
    """
    # Avoid import loop
    from dace import data as dt
    from dace.codegen.targets import fpga
    from dace.sdfg.scope import is_devicelevel_fpga, is_devicelevel_gpu

    references = references or set()

    # Reference check
    if id(sdfg) in references:
        raise InvalidSDFGError(
            f'Duplicate SDFG detected: "{sdfg.name}". Please copy objects '
            'rather than using multiple references to the same one', sdfg, None)
    references.add(id(sdfg))

    try:
        # SDFG-level checks
        if not dtypes.validate_name(sdfg.name):
            raise InvalidSDFGError("Invalid name", sdfg, None)

<<<<<<< HEAD
        all_blocks = set(sdfg.all_control_flow_blocks())
        if len(all_blocks) == 0:
            raise InvalidSDFGError('SDFG contains no states or control flow blocks', sdfg, None)
        if len(all_blocks) != len(set([s.label for s in all_blocks])):
            raise InvalidSDFGError('Found multiple blocks with the same name', sdfg, None)
=======
        for cfg in sdfg.all_control_flow_regions():
            blocks = cfg.nodes()
            if len(blocks) != len(set([s.label for s in blocks])):
                raise InvalidSDFGError('Found multiple blocks with the same name in ' + cfg.name, sdfg, None)

        # Check the names of data descriptors and co.
        seen_names: Set[str] = set()
        for obj_names in [sdfg.arrays.keys(), sdfg.symbols.keys(), sdfg._rdistrarrays.keys(), sdfg._subarrays.keys()]:
            if not seen_names.isdisjoint(obj_names):
                raise InvalidSDFGError(
                    f'Found duplicated names: "{seen_names.intersection(obj_names)}". Please ensure '
                    'that the names of symbols, data descriptors, subarrays and rdistarrays are unique.', sdfg, None)
            seen_names.update(obj_names)

        # Ensure that there is a mentioning of constants in either the array or symbol.
        for const_name, (const_type, _) in sdfg.constants_prop.items():
            if const_name in sdfg.arrays:
                if const_type != sdfg.arrays[const_name].dtype:
                    # This should actually be an error, but there is a lots of code that depends on it.
                    warnings.warn(f'Mismatch between constant and data descriptor of "{const_name}", '
                                  f'expected to find "{const_type}" but found "{sdfg.arrays[const_name]}".')
            elif const_name in sdfg.symbols:
                if const_type.dtype != sdfg.symbols[const_name]:
                    # This should actually be an error, but there is a lots of code that depends on it.
                    warnings.warn(f'Mismatch between constant and symobl type of "{const_name}", '
                                  f'expected to find "{const_type}" but found "{sdfg.symbols[const_name]}".')
            else:
                warnings.warn(f'Found constant "{const_name}" that does not refer to an array or a symbol.')
>>>>>>> 4f8eb922

        # Validate data descriptors
        for name, desc in sdfg._arrays.items():
            if id(desc) in references:
                raise InvalidSDFGError(
                    f'Duplicate data descriptor object detected: "{name}". Please copy objects '
                    'rather than using multiple references to the same one', sdfg, None)
            references.add(id(desc))

            # Because of how the code generator works Scalars can not be return values.
            #  TODO: Remove this limitation as the CompiledSDFG contains logic for that.
            if isinstance(desc, dt.Scalar) and name.startswith("__return") and not desc.transient:
                raise InvalidSDFGError(f'Can not use scalar "{name}" as return value.', sdfg, None)

            # Validate array names
            if name is not None and not dtypes.validate_name(name):
                raise InvalidSDFGError("Invalid array name %s" % name, sdfg, None)
            # Allocation lifetime checks
            if (desc.lifetime in (dtypes.AllocationLifetime.Persistent, dtypes.AllocationLifetime.External)
                    and desc.storage == dtypes.StorageType.Register):
                raise InvalidSDFGError(
                    "Array %s cannot be both persistent/external and use Register as "
                    "storage type. Please use a different storage location." % name, sdfg, None)

            # Check for valid bank assignments
            try:
                bank_assignment = fpga.parse_location_bank(desc)
            except ValueError as e:
                raise InvalidSDFGError(str(e), sdfg, None)
            if bank_assignment is not None:
                if bank_assignment[0] == "DDR" or bank_assignment[0] == "HBM":
                    try:
                        tmp = subsets.Range.from_string(bank_assignment[1])
                    except SyntaxError:
                        raise InvalidSDFGError(
                            "Memory bank specifier must be convertible to subsets.Range"
                            f" for array {name}", sdfg, None)
                    try:
                        low, high = fpga.get_multibank_ranges_from_subset(bank_assignment[1], sdfg)
                    except ValueError as e:
                        raise InvalidSDFGError(str(e), sdfg, None)
                    if (high - low < 1):
                        raise InvalidSDFGError(
                            "Memory bank specifier must at least define one bank to be used"
                            f" for array {name}", sdfg, None)
                    if (high - low > 1 and (high - low != desc.shape[0] or len(desc.shape) < 2)):
                        raise InvalidSDFGError(
                            "Arrays that use a multibank access pattern must have the size of the first dimension equal"
                            f" the number of banks and have at least 2 dimensions for array {name}", sdfg, None)

        # Check if SDFG is located within a GPU kernel
        context['in_gpu'] = is_devicelevel_gpu(sdfg, None, None)
        context['in_fpga'] = is_devicelevel_fpga(sdfg, None, None)

        initialized_transients = {'__pystate'}
        initialized_transients.update(sdfg.constants_prop.keys())
        symbols = copy.deepcopy(sdfg.symbols)
        symbols.update(sdfg.arrays)
        symbols.update({k: v for k, (v, _) in sdfg.constants_prop.items()})
        for desc in sdfg.arrays.values():
            for sym in desc.free_symbols:
                symbols[str(sym)] = sym.dtype
        validate_control_flow_region(sdfg, sdfg, initialized_transients, symbols, references, **context)
    except InvalidSDFGError as ex:
        # If the SDFG is invalid, save it
        fpath = os.path.join('_dacegraphs', 'invalid.sdfgz')
        sdfg.save(fpath, exception=ex, compress=True)
        ex.path = fpath
        raise


def _accessible(sdfg: 'dace.sdfg.SDFG', container: str, context: Dict[str, bool]):
    """
    Helper function that returns False if a data container cannot be accessed in the current SDFG context.
    """
    storage = sdfg.arrays[container].storage
    if storage == dtypes.StorageType.GPU_Global or storage in dtypes.GPU_STORAGES:
        return context.get('in_gpu', False)
    if storage == dtypes.StorageType.FPGA_Global or storage in dtypes.FPGA_STORAGES:
        return context.get('in_fpga', False)

    return True


def _is_scalar(edge: 'gr.MultiConnectorEdge[Memlet]', memlet_path: List['gr.MultiConnectorEdge[Memlet]']):
    """
    Helper function that determines if a memlet is going to dereference a scalar value.
    Returns False in any case the memlet _may not_ be dereferenced (but could be).
    """
    # If any of the connectors is a pointer, it takes precedence
    src_conn = memlet_path[0].src_conn
    if src_conn and src_conn in memlet_path[0].src.out_connectors:
        src_conntype = memlet_path[0].src.out_connectors[src_conn]
    else:
        src_conntype = None
    dst_conn = memlet_path[-1].dst_conn
    if dst_conn and dst_conn in memlet_path[0].dst.in_connectors:
        dst_conntype = memlet_path[-1].dst.in_connectors[dst_conn]
    else:
        dst_conntype = None
    for conntype in (src_conntype, dst_conntype):
        if isinstance(conntype, dtypes.pointer):
            return False

    # If the memlet is dynamically accessed, it may also not be a scalar
    if edge.data.dynamic and (edge.data.volume == -1 or edge.data.volume == 0):
        return False

    # If the memlet has more than one element, it is definitely not a scalar
    if edge.data.num_elements() != 1:
        return False

    # Otherwise, we can assume this is a scalar
    return True


def validate_state(state: 'dace.sdfg.SDFGState',
                   state_id: int = None,
                   sdfg: 'dace.sdfg.SDFG' = None,
                   symbols: Dict[str, dtypes.typeclass] = None,
                   initialized_transients: Set[str] = None,
                   references: Set[int] = None,
                   **context: bool):
    """ Verifies the correctness of an SDFG state by applying multiple
        tests. Raises an InvalidSDFGError with the erroneous node on
        failure.
    """
    # Avoid import loops
    from dace import data as dt
    from dace import subsets as sbs
    from dace.codegen.targets import fpga
    from dace.config import Config
    from dace.sdfg import SDFG
    from dace.sdfg import nodes as nd
    from dace.sdfg import utils as sdutil
    from dace.sdfg.scope import (is_devicelevel_fpga, is_devicelevel_gpu, scope_contains_scope)

    sdfg = sdfg or state.parent
    state_id = state_id if state_id is not None else state.parent_graph.node_id(state)
    symbols = symbols or {}
    initialized_transients = (initialized_transients if initialized_transients is not None else {'__pystate'})
    references = references or set()

    # Obtain whether we are already in an accelerator context
    if not hasattr(context, 'in_gpu'):
        context['in_gpu'] = is_devicelevel_gpu(sdfg, state, None)
    if not hasattr(context, 'in_fpga'):
        context['in_fpga'] = is_devicelevel_fpga(sdfg, state, None)

    # Reference check
    if id(state) in references:
        raise InvalidSDFGError(
            f'Duplicate SDFG state detected: "{state.label}". Please copy objects '
            'rather than using multiple references to the same one', sdfg, state_id)
    references.add(id(state))

    if not dtypes.validate_name(state._label):
        raise InvalidSDFGError("Invalid state name", sdfg, state_id)

    if state.sdfg != sdfg:
        raise InvalidSDFGError("State does not point to the correct "
                               "parent", sdfg, state_id)

    # Unreachable
    ########################################
    if (sdfg.number_of_nodes() > 1 and sdfg.in_degree(state) == 0 and sdfg.out_degree(state) == 0):
        raise InvalidSDFGError("Unreachable state", sdfg, state_id)

    if state.has_cycles():
        raise InvalidSDFGError('State should be acyclic but contains cycles', sdfg, state_id)

    scope = state.scope_dict()

    for nid, node in enumerate(state.nodes()):
        # Reference check
        if id(node) in references:
            raise InvalidSDFGNodeError(
                f'Duplicate node detected: "{node}". Please copy objects '
                'rather than using multiple references to the same one', sdfg, state_id, nid)
        references.add(id(node))

        # Node validation
        try:
            if isinstance(node, nd.NestedSDFG):
                node.validate(sdfg, state, references, **context)
            else:
                node.validate(sdfg, state)
        except InvalidSDFGError:
            raise
        except Exception as ex:
            raise InvalidSDFGNodeError("Node validation failed: " + str(ex), sdfg, state_id, nid) from ex

        # Isolated nodes
        ########################################
        if state.in_degree(node) + state.out_degree(node) == 0:
            # One corner case: OK if this is a code node
            if isinstance(node, nd.CodeNode):
                pass
            else:
                raise InvalidSDFGNodeError("Isolated node", sdfg, state_id, nid)

        # Scope tests
        ########################################
        if isinstance(node, nd.EntryNode):
            try:
                state.exit_node(node)
            except StopIteration:
                raise InvalidSDFGNodeError(
                    "Entry node does not have matching "
                    "exit node",
                    sdfg,
                    state_id,
                    nid,
                )

        if isinstance(node, (nd.EntryNode, nd.ExitNode)):
            for iconn in node.in_connectors:
                if (iconn is not None and iconn.startswith("IN_") and ("OUT_" + iconn[3:]) not in node.out_connectors):
                    raise InvalidSDFGNodeError(
                        "No match for input connector %s in output "
                        "connectors" % iconn,
                        sdfg,
                        state_id,
                        nid,
                    )
            for oconn in node.out_connectors:
                if (oconn is not None and oconn.startswith("OUT_") and ("IN_" + oconn[4:]) not in node.in_connectors):
                    raise InvalidSDFGNodeError(
                        "No match for output connector %s in input "
                        "connectors" % oconn,
                        sdfg,
                        state_id,
                        nid,
                    )

        # Node-specific tests
        ########################################
        if isinstance(node, nd.AccessNode):
            if node.data not in sdfg.arrays:
                raise InvalidSDFGNodeError(
                    "Access node must point to a valid array name in the SDFG",
                    sdfg,
                    state_id,
                    nid,
                )
            arr = sdfg.arrays[node.data]

            # Verify View references
            if isinstance(arr, dt.View):
                if sdutil.get_view_edge(state, node) is None:
                    raise InvalidSDFGNodeError("Ambiguous or invalid edge to/from a View access node", sdfg, state_id,
                                               nid)

            # Find uninitialized transients
            if node.data not in initialized_transients:
                if isinstance(arr, dt.Reference):  # References are considered more conservatively
                    if any(e.dst_conn == 'set' for e in state.in_edges(node)):
                        initialized_transients.add(node.data)
                    else:
                        raise InvalidSDFGNodeError(
                            'Reference data descriptor was used before it was set. Set '
                            'it with an incoming memlet to the "set" connector', sdfg, state_id, nid)
                elif (arr.transient and state.in_degree(node) == 0 and state.out_degree(node) > 0
                      # Streams do not need to be initialized
                      and not isinstance(arr, dt.Stream)):
                    if node.setzero == False:
                        warnings.warn('WARNING: Use of uninitialized transient "%s" in state "%s"' %
                                      (node.data, state.label))

                # Register initialized transients
                if arr.transient and state.in_degree(node) > 0:
                    initialized_transients.add(node.data)

            nsdfg_node = sdfg.parent_nsdfg_node
            if nsdfg_node is not None:
                # Find unassociated non-transients access nodes
                node_data = node.data.split('.')[0]
                if (not arr.transient and node_data not in nsdfg_node.in_connectors
                        and node_data not in nsdfg_node.out_connectors):
                    raise InvalidSDFGNodeError(
                        f'Data descriptor "{node_data}" is not transient and used in a nested SDFG, '
                        'but does not have a matching connector on the outer SDFG node.', sdfg, state_id, nid)

                # Find writes to input-only arrays
                only_empty_inputs = all(e.data.is_empty() for e in state.in_edges(node))
                if (not arr.transient) and (not only_empty_inputs):
                    if node_data not in nsdfg_node.out_connectors:
                        raise InvalidSDFGNodeError(
                            'Data descriptor %s is '
                            'written to, but only given to nested SDFG as an '
                            'input connector' % node.data, sdfg, state_id, nid)

        if (isinstance(node, nd.ConsumeEntry) and "IN_stream" not in node.in_connectors):
            raise InvalidSDFGNodeError("Consume entry node must have an input stream", sdfg, state_id, nid)
        if (isinstance(node, nd.ConsumeEntry) and "OUT_stream" not in node.out_connectors):
            raise InvalidSDFGNodeError(
                "Consume entry node must have an internal stream",
                sdfg,
                state_id,
                nid,
            )

        # Tasklets may only access 1 HBM bank at a time
        if isinstance(node, nd.Tasklet):
            for attached in state.all_edges(node):
                if attached.data.data in sdfg.arrays:
                    if fpga.is_multibank_array_with_distributed_index(sdfg.arrays[attached.data.data]):
                        low, high, _ = attached.data.subset[0]
                        if (low != high):
                            raise InvalidSDFGNodeError(
                                "Tasklets may only be directly connected"
                                " to HBM-memlets accessing only one bank", sdfg, state_id, nid)

        # Connector tests
        ########################################
        # Check for duplicate connector names (unless it's a nested SDFG)
        if (len(node.in_connectors.keys() & node.out_connectors.keys()) > 0
                and not isinstance(node, (nd.NestedSDFG, nd.LibraryNode))):
            dups = node.in_connectors.keys() & node.out_connectors.keys()
            raise InvalidSDFGNodeError("Duplicate connectors: " + str(dups), sdfg, state_id, nid)

        # Check for dangling connectors (incoming)
        for conn in node.in_connectors:
            incoming_edges = 0
            for e in state.in_edges(node):
                # Connector found
                if e.dst_conn == conn:
                    incoming_edges += 1

            if incoming_edges == 0:
                raise InvalidSDFGNodeError("Dangling in-connector %s" % conn, sdfg, state_id, nid)
            # Connectors may have only one incoming edge
            # Due to input connectors of scope exit, this is only correct
            # in some cases:
            if incoming_edges > 1 and not isinstance(node, nd.ExitNode):
                raise InvalidSDFGNodeError(
                    "Connector '%s' cannot have more "
                    "than one incoming edge, found %d" % (conn, incoming_edges),
                    sdfg,
                    state_id,
                    nid,
                )

        # Check for dangling connectors (outgoing)
        for conn in node.out_connectors:
            outgoing_edges = 0
            for e in state.out_edges(node):
                # Connector found
                if e.src_conn == conn:
                    outgoing_edges += 1

            if outgoing_edges == 0:
                raise InvalidSDFGNodeError("Dangling out-connector %s" % conn, sdfg, state_id, nid)

            # In case of scope exit or code node, only one outgoing edge per
            # connector is allowed.
            if outgoing_edges > 1 and isinstance(node, (nd.ExitNode, nd.CodeNode)):
                raise InvalidSDFGNodeError(
                    "Connector '%s' cannot have more "
                    "than one outgoing edge, found %d" % (conn, outgoing_edges),
                    sdfg,
                    state_id,
                    nid,
                )

        # Check for edges to nonexistent connectors
        for e in state.in_edges(node):
            if e.dst_conn is not None and e.dst_conn not in node.in_connectors:
                raise InvalidSDFGNodeError(
                    ("Memlet %s leading to " + "nonexistent connector %s") % (str(e.data), e.dst_conn),
                    sdfg,
                    state_id,
                    nid,
                )
        for e in state.out_edges(node):
            if e.src_conn is not None and e.src_conn not in node.out_connectors:
                raise InvalidSDFGNodeError(
                    ("Memlet %s coming from " + "nonexistent connector %s") % (str(e.data), e.src_conn),
                    sdfg,
                    state_id,
                    nid,
                )
        ########################################

    # Memlet checks
    for eid, e in enumerate(state.edges()):
        # Reference check
        if id(e) in references:
            raise InvalidSDFGEdgeError(
                f'Duplicate memlet detected: "{e}". Please copy objects '
                'rather than using multiple references to the same one', sdfg, state_id, eid)
        references.add(id(e))
        if e.data.is_empty():
            pass
        elif id(e.data) in references:
            raise InvalidSDFGEdgeError(
                f'Duplicate memlet detected: "{e.data}". Please copy objects '
                'rather than using multiple references to the same one', sdfg, state_id, eid)
        references.add(id(e.data))

        # Edge validation
        try:
            e.data.validate(sdfg, state)
        except InvalidSDFGError:
            raise
        except Exception as ex:
            raise InvalidSDFGEdgeError("Edge validation failed: " + str(ex), sdfg, state_id, eid)

        # For every memlet, obtain its full path in the DFG
        path = state.memlet_path(e)
        src_node = path[0].src
        dst_node = path[-1].dst

        # NestedSDFGs must connect to AccessNodes
        if not e.data.is_empty():
            if isinstance(src_node, nd.NestedSDFG) and not isinstance(dst_node, nd.AccessNode):
                raise InvalidSDFGEdgeError("Nested SDFG source nodes must be AccessNodes", sdfg, state_id, eid)
            if isinstance(dst_node, nd.NestedSDFG) and not isinstance(src_node, nd.AccessNode):
                raise InvalidSDFGEdgeError("Nested SDFG destination nodes must be AccessNodes", sdfg, state_id, eid)

        # Set up memlet-specific SDFG context
        memlet_context = copy.copy(context)
        for pe in path:
            for pn in (pe.src, pe.dst):
                if isinstance(pn, (nd.EntryNode, nd.ExitNode)):
                    if pn.schedule in dtypes.GPU_SCHEDULES:
                        memlet_context['in_gpu'] = True
                        break
                    if pn.schedule == dtypes.ScheduleType.FPGA_Device:
                        memlet_context['in_fpga'] = True
                        break
                    if pn.schedule == dtypes.ScheduleType.Default:
                        # Default schedule memlet accessibility validation is deferred
                        # to after schedule/storage inference
                        memlet_context['in_default'] = True
                        break

        # Check if memlet data matches src or dst nodes
        name = e.data.data
        if isinstance(src_node, nd.AccessNode) and isinstance(sdfg.arrays[src_node.data], dt.Structure):
            name = None
        if isinstance(dst_node, nd.AccessNode) and isinstance(sdfg.arrays[dst_node.data], dt.Structure):
            name = None
        if (name is not None and (isinstance(src_node, nd.AccessNode) or isinstance(dst_node, nd.AccessNode))
                and (not isinstance(src_node, nd.AccessNode) or (name != src_node.data and name != e.src_conn))
                and (not isinstance(dst_node, nd.AccessNode) or (name != dst_node.data and name != e.dst_conn))):
            raise InvalidSDFGEdgeError(
                "Memlet data does not match source or destination "
                "data nodes)",
                sdfg,
                state_id,
                eid,
            )

        # Check accessibility of scalar memlet data in tasklets and dynamic map ranges
        if (not e.data.is_empty() and _is_scalar(e, path)
                and (isinstance(e.src, nd.Tasklet) or isinstance(e.dst, nd.Tasklet) or isinstance(e.dst, nd.MapEntry))):
            if not memlet_context.get('in_default', False) and not _accessible(sdfg, e.data.data, memlet_context):
                # Rerun slightly more expensive but foolproof test
                memlet_context['in_gpu'] = is_devicelevel_gpu(sdfg, state, e.dst)
                memlet_context['in_fpga'] = is_devicelevel_fpga(sdfg, state, e.dst)
                if not _accessible(sdfg, e.data.data, memlet_context):
                    raise InvalidSDFGEdgeError(
                        f'Data container "{e.data.data}" is stored as {sdfg.arrays[e.data.data].storage} '
                        'but accessed on host', sdfg, state_id, eid)

        # Check memlet subset validity with respect to source/destination nodes
        if e.data.data is not None and e.data.allow_oob == False:
            subset_node = (dst_node
                           if isinstance(dst_node, nd.AccessNode) and e.data.data == dst_node.data else src_node)
            other_subset_node = (dst_node
                                 if isinstance(dst_node, nd.AccessNode) and e.data.data != dst_node.data else src_node)

            if isinstance(subset_node, nd.AccessNode):
                arr = sdfg.arrays[subset_node.data]
                # Dimensionality
                if e.data.subset.dims() != len(arr.shape):
                    raise InvalidSDFGEdgeError(
                        "Memlet subset does not match node dimension "
                        "(expected %d, got %d)" % (len(arr.shape), e.data.subset.dims()),
                        sdfg,
                        state_id,
                        eid,
                    )

                # Bounds
                if any(((minel + off) < 0) == True for minel, off in zip(e.data.subset.min_element(), arr.offset)):
                    # In case of dynamic memlet, only output a warning
                    if e.data.dynamic:
                        warnings.warn(f'Potential negative out-of-bounds memlet subset: {e}')
                    else:
                        raise InvalidSDFGEdgeError("Memlet subset negative out-of-bounds", sdfg, state_id, eid)
                if any(((maxel + off) >= s) == True
                       for maxel, s, off in zip(e.data.subset.max_element(), arr.shape, arr.offset)):
                    if e.data.dynamic:
                        warnings.warn(f'Potential out-of-bounds memlet subset: {e}')
                    else:
                        raise InvalidSDFGEdgeError("Memlet subset out-of-bounds", sdfg, state_id, eid)

            # Test other_subset as well
            if e.data.other_subset is not None and isinstance(other_subset_node, nd.AccessNode):
                arr = sdfg.arrays[other_subset_node.data]
                # Dimensionality
                if e.data.other_subset.dims() != len(arr.shape):
                    raise InvalidSDFGEdgeError(
                        "Memlet other_subset does not match node dimension "
                        "(expected %d, got %d)" % (len(arr.shape), e.data.other_subset.dims()),
                        sdfg,
                        state_id,
                        eid,
                    )

                # Bounds
                if any(
                    ((minel + off) < 0) == True for minel, off in zip(e.data.other_subset.min_element(), arr.offset)):
                    raise InvalidSDFGEdgeError(
                        "Memlet other_subset negative out-of-bounds",
                        sdfg,
                        state_id,
                        eid,
                    )
                if any(((maxel + off) >= s) == True
                       for maxel, s, off in zip(e.data.other_subset.max_element(), arr.shape, arr.offset)):
                    raise InvalidSDFGEdgeError("Memlet other_subset out-of-bounds", sdfg, state_id, eid)

            # Test subset and other_subset for undefined symbols
            if Config.get_bool('experimental', 'validate_undefs'):
                # TODO: Traverse by scopes and accumulate data
                defined_symbols = state.symbols_defined_at(e.dst)
                undefs = (e.data.subset.free_symbols - set(defined_symbols.keys()))
                if len(undefs) > 0:
                    raise InvalidSDFGEdgeError('Undefined symbols %s found in memlet subset' % undefs, sdfg, state_id,
                                               eid)
                if e.data.other_subset is not None:
                    undefs = (e.data.other_subset.free_symbols - set(defined_symbols.keys()))
                    if len(undefs) > 0:
                        raise InvalidSDFGEdgeError('Undefined symbols %s found in memlet '
                                                   'other_subset' % undefs, sdfg, state_id, eid)
        #######################################

        # Memlet path scope lifetime checks
        # If scope(src) == scope(dst): OK
        if scope[src_node] == scope[dst_node] or src_node == scope[dst_node]:
            pass
        # If scope(src) contains scope(dst), then src must be a data node,
        # unless the memlet is empty in order to connect to a scope
        elif scope_contains_scope(scope, src_node, dst_node):
            pass
        # If scope(dst) contains scope(src), then dst must be a data node,
        # unless the memlet is empty in order to connect to a scope
        elif scope_contains_scope(scope, dst_node, src_node):
            if not isinstance(dst_node, nd.AccessNode):
                if e.data.is_empty() and isinstance(dst_node, nd.ExitNode):
                    pass
                else:
                    raise InvalidSDFGEdgeError(
                        f"Memlet creates an invalid path (sink node {dst_node}"
                        " should be a data node)", sdfg, state_id, eid)
        # If scope(dst) is disjoint from scope(src), it's an illegal memlet
        else:
            raise InvalidSDFGEdgeError("Illegal memlet between disjoint scopes", sdfg, state_id, eid)

        # Check dimensionality of memory access
        if isinstance(e.data.subset, (sbs.Range, sbs.Indices)):
            if e.data.subset.dims() != len(sdfg.arrays[e.data.data].shape):
                raise InvalidSDFGEdgeError(
                    "Memlet subset uses the wrong dimensions"
                    " (%dD for a %dD data node)" % (e.data.subset.dims(), len(sdfg.arrays[e.data.data].shape)),
                    sdfg,
                    state_id,
                    eid,
                )

        # Verify that source and destination subsets contain the same
        # number of elements
        if not e.data.allow_oob and e.data.other_subset is not None and not (
            (isinstance(src_node, nd.AccessNode) and isinstance(sdfg.arrays[src_node.data], dt.Stream)) or
            (isinstance(dst_node, nd.AccessNode) and isinstance(sdfg.arrays[dst_node.data], dt.Stream))):
            src_expr = (e.data.src_subset.num_elements() * sdfg.arrays[src_node.data].veclen)
            dst_expr = (e.data.dst_subset.num_elements() * sdfg.arrays[dst_node.data].veclen)
            if symbolic.inequal_symbols(src_expr, dst_expr):
                error = InvalidSDFGEdgeError('Dimensionality mismatch between src/dst subsets', sdfg, state_id, eid)
                # NOTE: Make an exception for Views and reference sets
                from dace.sdfg import utils
                if (isinstance(sdfg.arrays[src_node.data], dt.View) and utils.get_view_edge(state, src_node) is e):
                    warnings.warn(error.message)
                    continue
                if (isinstance(sdfg.arrays[dst_node.data], dt.View) and utils.get_view_edge(state, dst_node) is e):
                    warnings.warn(error.message)
                    continue
                if e.dst_conn == 'set':
                    continue
                raise error

    if Config.get_bool('experimental.check_race_conditions'):
        node_labels = []
        write_accesses = defaultdict(list)
        read_accesses = defaultdict(list)
        for node in state.data_nodes():
            node_labels.append(node.label)
            write_accesses[node.label].extend([{
                'subset': e.data.dst_subset,
                'node': node,
                'wcr': e.data.wcr
            } for e in state.in_edges(node)])
            read_accesses[node.label].extend([{
                'subset': e.data.src_subset,
                'node': node
            } for e in state.out_edges(node)])

        for node_label in node_labels:
            writes = write_accesses[node_label]
            reads = read_accesses[node_label]
            # Check write-write data races.
            for i in range(len(writes)):
                for j in range(i + 1, len(writes)):
                    same_or_unreachable_nodes = (writes[i]['node'] == writes[j]['node']
                                                 or not nx.has_path(state.nx, writes[i]['node'], writes[j]['node']))
                    no_wcr = writes[i]['wcr'] is None and writes[j]['wcr'] is None
                    if same_or_unreachable_nodes and no_wcr:
                        subsets_intersect = subsets.intersects(writes[i]['subset'], writes[j]['subset'])
                        if subsets_intersect:
                            warnings.warn(f'Memlet range overlap while writing to "{node}" in state "{state.label}"')
            # Check read-write data races.
            for write in writes:
                for read in reads:
                    if (not nx.has_path(state.nx, read['node'], write['node'])
                            and subsets.intersects(write['subset'], read['subset'])):
                        warnings.warn(f'Memlet range overlap while writing to "{node}" in state "{state.label}"')

    ########################################


###########################################
# Exception classes


class InvalidSDFGError(Exception):
    """ A class of exceptions thrown when SDFG validation fails. """

    def __init__(self, message: str, sdfg: 'SDFG', state_id: int):
        self.message = message
        self.sdfg = sdfg
        self.state_id = state_id
        self.path = None

    def _getlineinfo(self, obj) -> str:
        """
        Tries to retrieve the source line information of an entity, if exists.

        :param obj: The entity to retrieve.
        :return: A string that contains the file and line of the issue, or an empty string if
                 cannot be evaluated.
        """
        if not hasattr(obj, 'debuginfo'):
            return ''

        lineinfo: DebugInfo = obj.debuginfo
        if lineinfo is None or not lineinfo.filename:
            return ''

        if lineinfo.start_line >= 0:
            if lineinfo.start_column > 0:
                return (f'File "{lineinfo.filename}", line {lineinfo.start_line}, '
                        f'column {lineinfo.start_column}')
            return f'File "{lineinfo.filename}", line {lineinfo.start_line}'

        return f'File "{lineinfo.filename}"'

    def to_json(self):
        return dict(message=self.message, cfg_id=self.sdfg.cfg_id, state_id=self.state_id)

    def __str__(self):
        if self.state_id is not None:
            state = self.sdfg.node(self.state_id)
            locinfo = self._getlineinfo(state)
            suffix = f' (at state {state.label})'
        else:
            suffix = ''
            if self.sdfg.number_of_nodes() >= 1:
                locinfo = self._getlineinfo(self.sdfg.node(0))
            else:
                locinfo = ''

        if locinfo:
            locinfo = '\nOriginating from source code at ' + locinfo

        if self.path:
            locinfo += f'\nInvalid SDFG saved for inspection in {os.path.abspath(self.path)}'

        return f'{self.message}{suffix}{locinfo}'


class InvalidSDFGInterstateEdgeError(InvalidSDFGError):
    """ Exceptions of invalid inter-state edges in an SDFG. """

    def __init__(self, message: str, sdfg: 'SDFG', edge_id: int):
        self.message = message
        self.sdfg = sdfg
        self.edge_id = edge_id
        self.path = None

    def to_json(self):
        return dict(message=self.message, cfg_id=self.sdfg.cfg_id, isedge_id=self.edge_id)

    def __str__(self):
        if self.edge_id is not None:
            e = self.sdfg.edges()[self.edge_id]
            edgestr = ' (at edge "%s" (%s -> %s)' % (
                e.data.label,
                str(e.src),
                str(e.dst),
            )
            locinfo_src = self._getlineinfo(e.src)
            locinfo_dst = self._getlineinfo(e.dst)
        else:
            edgestr = ''
            locinfo_src = locinfo_dst = ''

        if locinfo_src or locinfo_dst:
            if locinfo_src == locinfo_dst:
                locinfo = f'at {locinfo_src}'
            elif locinfo_src and not locinfo_dst:
                locinfo = f'at {locinfo_src}'
            elif locinfo_dst and not locinfo_src:
                locinfo = f'at {locinfo_src}'
            else:
                locinfo = f'between\n {locinfo_src}\n and\n {locinfo_dst}'

            locinfo = f'\nOriginating from source code {locinfo}'
        else:
            locinfo = ''

        if self.path:
            locinfo += f'\nInvalid SDFG saved for inspection in {os.path.abspath(self.path)}'

        return f'{self.message}{edgestr}{locinfo}'


class InvalidSDFGNodeError(InvalidSDFGError):
    """ Exceptions of invalid nodes in an SDFG state. """

    def __init__(self, message: str, sdfg: 'SDFG', state_id: int, node_id: int):
        self.message = message
        self.sdfg = sdfg
        self.state_id = state_id
        self.node_id = node_id
        self.path = None

    def to_json(self):
        return dict(message=self.message, cfg_id=self.sdfg.cfg_id, state_id=self.state_id, node_id=self.node_id)

    def __str__(self):
        state = self.sdfg.node(self.state_id)
        locinfo = ''

        if self.node_id is not None:
            from dace.sdfg.nodes import Node
            node: Node = state.node(self.node_id)
            nodestr = f', node {node}'
            locinfo = self._getlineinfo(node)
        else:
            nodestr = ''
            locinfo = self._getlineinfo(state)

        if locinfo:
            locinfo = '\nOriginating from source code at ' + locinfo

        if self.path:
            locinfo += f'\nInvalid SDFG saved for inspection in {os.path.abspath(self.path)}'

        return f'{self.message} (at state {state.label}{nodestr}){locinfo}'


class NodeNotExpandedError(InvalidSDFGNodeError):
    """
    Exception that is raised whenever a library node was not expanded
    before code generation.
    """

    def __init__(self, sdfg: 'SDFG', state_id: int, node_id: int):
        super().__init__('Library node not expanded', sdfg, state_id, node_id)


class InvalidSDFGEdgeError(InvalidSDFGError):
    """ Exceptions of invalid edges in an SDFG state. """

    def __init__(self, message: str, sdfg: 'SDFG', state_id: int, edge_id: int):
        self.message = message
        self.sdfg = sdfg
        self.state_id = state_id
        self.edge_id = edge_id
        self.path = None

    def to_json(self):
        return dict(message=self.message, cfg_id=self.sdfg.cfg_id, state_id=self.state_id, edge_id=self.edge_id)

    def __str__(self):
        state = self.sdfg.node(self.state_id)

        if self.edge_id is not None:
            e = state.edges()[self.edge_id]
            edgestr = ", edge %s (%s:%s -> %s:%s)" % (
                str(e.data),
                str(e.src),
                e.src_conn,
                str(e.dst),
                e.dst_conn,
            )
            locinfo = self._getlineinfo(e.data)
        else:
            edgestr = ''
            locinfo = self._getlineinfo(state)

        if locinfo:
            locinfo = '\nOriginating from source code at ' + locinfo

        if self.path:
            locinfo += f'\nInvalid SDFG saved for inspection in {os.path.abspath(self.path)}'

        return f'{self.message} (at state {state.label}{edgestr}){locinfo}'


def validate_memlet_data(memlet_data: str, access_data: str) -> bool:
    """ Validates that the src/dst access node data matches the memlet data.

        :param memlet_data: The data of the memlet.
        :param access_data: The data of the access node.
        :return: True if the memlet data matches the access node data.
    """
    if memlet_data == access_data:
        return True
    if memlet_data is None or access_data is None:
        return False
    access_tokens = access_data.split('.')
    memlet_tokens = memlet_data.split('.')
    mem_root = '.'.join(memlet_tokens[:len(access_tokens)])
    return mem_root == access_data<|MERGE_RESOLUTION|>--- conflicted
+++ resolved
@@ -222,13 +222,6 @@
         if not dtypes.validate_name(sdfg.name):
             raise InvalidSDFGError("Invalid name", sdfg, None)
 
-<<<<<<< HEAD
-        all_blocks = set(sdfg.all_control_flow_blocks())
-        if len(all_blocks) == 0:
-            raise InvalidSDFGError('SDFG contains no states or control flow blocks', sdfg, None)
-        if len(all_blocks) != len(set([s.label for s in all_blocks])):
-            raise InvalidSDFGError('Found multiple blocks with the same name', sdfg, None)
-=======
         for cfg in sdfg.all_control_flow_regions():
             blocks = cfg.nodes()
             if len(blocks) != len(set([s.label for s in blocks])):
@@ -257,7 +250,6 @@
                                   f'expected to find "{const_type}" but found "{sdfg.symbols[const_name]}".')
             else:
                 warnings.warn(f'Found constant "{const_name}" that does not refer to an array or a symbol.')
->>>>>>> 4f8eb922
 
         # Validate data descriptors
         for name, desc in sdfg._arrays.items():
