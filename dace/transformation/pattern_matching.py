--- conflicted
+++ resolved
@@ -5,12 +5,7 @@
 import inspect
 from types import GeneratorType
 import dace
-<<<<<<< HEAD
-from dace import sdfg as sd
 from dace.properties import make_properties, Property, SubgraphProperty
-=======
-from dace.properties import make_properties, Property
->>>>>>> 4d7d73d3
 from dace.graph import labeling, graph as gr
 import networkx as nx
 from networkx.algorithms import isomorphism as iso
