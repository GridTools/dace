--- conflicted
+++ resolved
@@ -176,19 +176,10 @@
         for name, new_name in repldict.items():
             sdfg.arrays[new_name] = sdfg.arrays[name]
             del sdfg.arrays[name]
-<<<<<<< HEAD
 
     symbolic.safe_replace(nested_closure_replacements,
                           repl_callback,
                           value_as_string=True)
-=======
-            for state in sdfg.nodes():
-                state.replace(name, existing_name)
-        else:
-            # Only supported in JIT mode
-            closure_resolver.array_mapping[id(arr)] = name
-            closure_resolver.closure_arrays[name] = (arr, desc)
->>>>>>> 1314fd57
 
     # We save information in a tmp file for improved source mapping.
     if save:
